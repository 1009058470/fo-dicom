#### v.4.0.1 (TBD)
* internally identify dicom servers by port/ipadress combination instead of only port (#699)
* Update Json DS validation regex (#643)
<<<<<<< HEAD
* Add option to DicomFile.Open how to deal with large tags (#617)
=======
* DicomFileMetaInformation now uses pre-existing SourceAET where possible 
>>>>>>> 91edd9d7

#### v.4.0.0-rc1 (5/22/2018)
* Demonstrate and fix error in RLELossless Transfer Syntax Codec
* Fixing 2 UWP Networking Bugs (#636, #637)
* Add List of known Private UID's (#589)
* DicomReader: Prevent premature exit from privateBadSequence when private sequence contains sub-sequence (#565 #626)
* Saving a file with deflated transfer syntax occasionally fails (#621)
* Anonymizer not removing Sequences (#610 #611)
* Deprecate DicomClient.WaitForAssociation and provide association events (#605 #609)
* Subclassing DicomServer (#602 #604)
* Support CP-1066 (#597 #606)
* DicomDataset.Add and .AddOrUpdate overloads with Encoding parameter (#596 #607)
* Code generator support for anonymization data (#594 #595)
* DicomServer to listen on IPv6 socket (#588 #604)
* DicomAnonymizer blank DicomDate/DicomDateTime to DateTime.MinValue instead of empty value (#576 #593)
* DicomAnonymizer ignores the PatientName and PatientID in the SecurityProfile (#575 #592)
* Private group not added to tag when private tag item is added to dataset (#570 #577)
* ReceivingApplicationEntityTitle and SendingApplicationEntityTitle omitted during Save (#563 #569)
* Downgrade desktop libraries to framework version 4.5 (#561 #562)
* Add support for Unity 2017.1 platform (#560 #585)
* Handle fragmented OW pixel data when creating EncapsulatedPixelData for new pixel data (#553 #586) 
* DicomImage is not thread safe (#552 #582)
* DicomUIDGenerator.Generate UID Collisions (Non-unique UIDs) (#546 #571)
* Correct interpolation of rescaled overlay graphics (#545 #558)
* Some getters of optional sequences do not account for missing sequence (#544 #572)
* A-ASSOCIATE-AC PDU parsing incorrect (#543 #583 #590 #591)
* DicomCFindRequest is unsuitable for "Search for Unified Procedure Step (C-FIND)" (#540 #580)
* DicomClient proposes wrong presentation context in .NET core with codec that does not support 16 bit encoding (#538 #600)
* Private tag is listed out or order (#535 #566)
* JsonDicomConverter.ParseTag is very slow for keyword lookups (#533 #531)
* DicomDictionary.GetEnumerator() is very slow (#532 #534)
* DicomPixelData.BitsAllocated setter removed (#528 #564)
* Complete list of transfer syntax fields from the DICOM Standard (#526 #599)
* DicomClient.SendAsync will never return when certain non-transient exceptions are thrown (#525 #584)
* CStore-SCU always adds a PC with LEExplicit and LEImplicit (#524 #541)
* Added Maximum Clients Allowed to restrict connection to SCP (#523 #573)
* Updated JPEG-LS to latest CharLS commit (#517)
* Support for anonymization, deflated and compressed transfer syntaxes on Unity (#496)
* Support for up to 16 bit JPEG 2000 codecs on Android, iOS, Mono and .NET Core (#496)
* Added missing encodings for .NET Core (#481 #486)
* Update to latest DICOM Standard 2018b (#480 #482 #536 #537 #555 #559 #619 #676)
* Convert .NET Core projects to use VS 2017 .csproj project files (#470 #473)
* Add TextWriterLogger (#461 #542)
* Call to DicomServer.Stop does not remove all clients (#456 #464)
* Repository re-organization (#445 #446 #447 #448 #451 #452 #455 #462 #463 #465 #467 #468 #469 #476 #477 #478)
* Hololens support on Unity (#431 #556)
* Deprecate Legacy class library (#415 #449)
* Provide System.Drawing.Bitmap support for image rendering with .NET Core (#409 #450 #459)
* Added optional parameter for use in extended DicomService (#348 #441)
* Consistently asynchronous networking API (#331 #584)
* Pass through unsupported user data during PDU parsing (#242 #443)
* Remove warning messages during build (#33 #438)
* Online and NuGet packages API documentation (#28 #459 #466 #574 #584)
* Status code in respose got lost and mapped to an internally known status code (#616)
* WinFormsImage may throw exception on Dispose or on GC (#634)
* Fix StackOverflowException in Vector3D multiplication (#640)

#### v.3.0.2 (4/20/2017)
* DicomRejectReason enumerables should be parsed w.r.t. source (#516 #521)
* Incorrect numerical value on RejectReason.ProtocolVersionNotSupported (#515 #520)
* Add private creator to private tags when deserializing json (#512 #513)
* Adding private tags implicitly uses wrong VR (#503 #504)
* Add option in DicomServiceOptions for max PDVs per PDU (#502 #506)
* DicomResponse.ErrorComment is always added in the DicomResponse.Status setter, even for successes (#501 #505)
* DicomStatus.Lookup does not consider priority in matching (#499 #498)
* DesktopNetworkListener can throw an exception which causes DicomServer to stop listening (#495 #519)
* Cannot create DICOMDIR after anonymizing images (#488 #522)
* Cannot parse dicom files if the last tag is a private sequence containing only empty sequence items (#487 #518)
* If the connection is closed by the host, DicomClient will keep trying to send (#472 #489)
* N-CREATE response constructor throws when request command does not contain SOP Instance UID (#484 #485)
* Cannot render YBR_FULL/PARTIAL_422 with odd number of columns (#471 #479)
* Dicom Server listener consumes large amount of memory if http request is sent to listener (#327 #509)

#### v.3.0.1 (3/06/2017)
* Add runtime directives to enable .NET Native builds for UWP (#424 #460)
* YBR_FULL_422 JPEG Process 14 SV1 compressed image incorrectly decoded (#453 #454)

#### v.3.0.0 (2/15/2017)
* DICOM Anonymizer preview (#410 #437)
* Client should not send if association rejected (#433 #434)
* Deploy error for Unity based applications on Hololens (#431 #432)
* Add method "AddOrUpdatePixelData" to the DicomDataset (#427 #430)
* Adding too many presentation contexts causes null reference exception in DicomClient.Send (#426 #429)
* Serialize to XML according to DICOM standard PS 3.19, Section A (#425)
* Invalid reference in Universal targets build file (#422 #423)
* Alpha component is zero for color images on UWP, .NET Core and Xamarin platforms (#421 #428)
* Print SCP exception due to insufficient DicomDataset.AddOrUpdate refactoring (#353 #420)
* Invalid decoding of JPEG baseline RGB images with managed JPEG codec (#417 #419)
* DicomFile.Save throwing an exception in DotNetCore for macOS (#411 #413)
* Added method GenerateUuidDerived (#408)
* Padding argument not accounted for in some IPixelData.GetMinMax implementations (#406 #414)
* Incorrect handling of padded buffer end in EvenLengthBuffer.GetByteRange (#405 #412)
* Unhandled exception after error in JPEG native decoding (#394 #399)
* DicomDataset.Get&lt;T[]&gt; on empty tag should not throw (#392 #398)
* Efilm 2.1.2 seems to send funny presentation contexts, break on PDU.read (#391 #397)
* Improved reliability in DicomClient.Send (#389 #407)
* Cannot catch exceptions while doing C-STORE if I close my network connection (#385 #390)
* Handle UN encode group lengths and missing last item delimitation tag (#378 #388)
* Invalid handling of overlay data type, description, subtype and label (#375 #382)
* Incorrect message logged when async ops are not available, but requested (#374 #381)
* Fix get object for all DicomValueElement inheritors (#367 #368)
* Handle parsing sequence items not associated with any sequence (#364 #383 #435 #436)
* System Out Of Memory Exception when saving large DICOM files (#363 #384)
* Null characters not trimmed from string values (#359 #380)
* Corrected JPEG-LS encoding and JPEG decoding for YBR images (#358 #379 #416 #418)
* Cannot override CreateCStoreReceiveStream due to private fields (#357 #386)
* DicomClient multiple C-Store request cause exception when AsyncOps is not negotiated (#356 #400)
* Enable registration of private UIDs (#355 #387)
* DICOM Parse error - Stack empty (#342)
* Invalid abort upon exception in P-Data-TF PDU processing (#341 #401)
* Sufficient image creation when Bits Allocated does not match destination type size (#340 #350)
* Some Dicom Printer refuse print requests from fo-dicom (#336)
* DicomContentItem.Children() throws exception when there are no children (#332 #333)
* Functional changes in Dataset.Add, rename of ChangeTransferSyntax (#330 #343)
* Added support for more date/time formats (#328 #352)
* Exception if Storage Commitment N-Event Report response does not contain EventID tag  (#323 #329)
* ImageDisposableBase implicit destructor missing (#322 #326)
* Dicom Response Message should be sent using the same Presentation Context in the Request (#321)
* DicomDataset.Contains(DicomTag tag) matches on object, will not find private tags (#319 #351)
* Add DICOM VR Codes as constants (#315)
* DicomClient should be able to C-STORE non-Part 10 DICOM files (#306 #307)
* Incorrect dependency in fo-dicom.Universal.nuspec (#300 #301)
* GetDateTime method does not handle missing date and time tags (#299 #302)
* Print SCP sample reports exception due to missing ActionTypeID in N-ACTION response (#298 #308)
* Red and Blue bytes swapped in color images on iOS (#290 #291)
* Support creating DS Value elements from string and IByteBuffer (#288)
* Pixel Data not null-padded to even length (#284 #286)
* Merge core and platform assemblies (#280 #283)
* ChangeTransferSyntax throws an exception (J2k 16-bit -&gt; Jpeg Lossy P 4) (#277 #281)
* Merge DicomUID partial files (#268 #270)
* Wrong description for some tags (#266 #271)
* DicomFileMetaInformation overly intrusive (#265 #285)
* Type 3 property getters in DicomFileMetaInformation throw when tag not defined (#262 #264)
* Invalid DicomDateTime output format (#261 #269)
* NLog Formatted Logging Failing (#258 #260)
* .NET Core Library Build Request (#256 #294 #296 #297 #310 #311 #325 #334)
* Adaptations for fo-dicom on Unity platform (#251 #252 #253 #255 #257 #263 #287 #289 #292 #293)
* Log4net event logging config not working with AssemblyInfo.cs XMLConfigurator (#244 #248)
* Implement SOP Class Extended Negotiation (#241 #243 #304 #305)
* DicomClient.Send DicomAssociationRejectedException not working (#239 #249)
* Dicom.Platform.rd.xml file should be included as Embedded Resource (#237 #247)
* DicomIntegerString.Get&lt;T&gt;() throws for enums and non-int value types (#231 #212 #226)
* Upgrade dictionary to latest DICOM version 2016e (#229 #233 #245 #246 #317 #318 #360 #362 #372 #373)
* Deflate Transfersyntax (#227 #259)
* Use an editorconfig-file (#216 #215)
* Upgrade to Visual Studio 2015 toolset (#214 #217)
* Limited debug info for DicomDataset (#210 #211)
* Allow specifying AbstractSyntax distinct from RequestedSOPClassUID (#208 #209)
* Separate NuGet packages for all supported platforms (#206 #207 #275 #282)
* Support more date-time parser formats (#205)
* DicomDecimalString constructor fails with decimals if CurrentCulture has decimal commas (#202 #203)
* Add VR Other Long (OL) (#201 #232)
* Improved reliability in network operations (#199 #234 #312 #314 #316 #324)
* If DicomServer already running, get instance of them (#191 #250)
* Implement JSON serialization and deserialization of DICOM objects (#182 #186)
* Open and save DicomDirectory to Stream (#181 #235)
* Implement C-GET support (#180 #309)
* Exposing network infos (ip and port) in association (#173 #225 #377)
* Consider implementing DicomDataset.Clone() as "DeepClone" (#153 #313)
* Image compression/decompression for Mono and Xamarin (#128 #279 #295)

#### v2.0.2 (2/15/2016)
* "Index was outside the bounds of the array" in PrecalculatedLUT indexer (#219 #221)
* DicomReader reads past end of file if empty private sequence is last attribute in dataset (#220 #222)
* DicomReader reads past end of file if first private sequence item is zero length (#223 #224)

#### v2.0.1 (1/22/2016)
* DICOM CP-246 not handled correctly in DicomReader (#177 #192)
* Fix for #64 breaks parsing of valid datasets (#178 #184 #194)
* Invalid VR in explicit dataset leads to 'silent' stop (#179 #196)
* DicomDictionary.UnknownTag missing new VRs OD, UC and UR (#183 #185)
* DicomPixelData.Create is broken for signed pixel data with BitsAllocated != BitsStored (#187 #189)
* CompositeByteBuffer ArgumentException (#195 #198)

#### v2.0.0 (1/14/2016)
* Removed Modality Dicom Tag in Study Request (#166)
* Checking for valid Window Center and Window Width values before using in GrayscaleRenderOptions (#161 #163)
* Initialize managers automatically via reflection (#148 #149)
* Message Command Field Priority invalid for C-ECHO and all DIMSE-N Requests (#141 #143)
* Overlay data error corrections (#110 #138 #140)
* Report status for additional presentation contexts (#137 #139)
* Extended stop parsing functionality with support e.g. for sequence depth (#136 #142)
* Handle simultaneous use of explicit sequence length and sequence delimitation item (#64 #135)
* Parse error when encapsulated pixel data appears inside sequence item (#133 #134)
* Universal Windows Platform library with networking, imaging and transcoding capability (#118 #124 #125 #126 #132)
* Improved exception reporting for NLog (#121 #122)
* MetroLog connector is Portable Class Library (#119 #120)
* Fix of concurrency bugs in DicomDictionary (#114 #115 #151 #152)
* Xamarin Android platform library with imaging cabability (#113 #117)
* Xamarin iOS platform library with imaging cabability (#111 #112)
* Portable Core and platform-specific assemblies, including basic Mono implementation (#13 #93 #94 #60 #109)
* Network abstraction layer (#86 #106 #156 #159 #160 #157 #164 #158 #165 #167 #175)
* Transcoder abstraction layer (#102 #105)
* Synchronized LogManager API with other managers (#103 #104)
* Image abstraction layer (#83 #85 #92 #101 #144 #145 #150)
* I/O abstraction layer (#69 #78 #97 #100)
* Provide Task Asynchronous Pattern (async/await) for file I/O and network operations (#65 #90 #96 #98 #99 #107 #116 #130 #131)
* Provide NullLogger for disabled logging (#89 #91)
* Improved NuGet installation procedure for codec assemblies (#87 #88 #123)
* DICOM Dump can ignore private dictionary (#84)
* API for applying color LUT on grayscale image (#79 #81 #146 #147)
* Log4Net connector and NuGet package (#76 #77)
* JPEG, JPEG-LS and JPEG2000 source code updated to latest applicable version (#74 #75)
* Reverted memory mapped file implementation for image loading (#71 #72 #73)
* MetroLog connector and NuGet package (#59 #68)

#### v1.1.0 (8/10/2015)
* Enable configuration of default encoding in the DicomDatasetReaderObserver (#54)
* DicomDataset.Add(DicomTag, ...) method does not support multi-valued LO, PN, SH and UI tags (#51)
* Explicit VR file parsing failures due to strictness (#47)
* Overlay scaling in WPF images (#46)
* Prevent non-socket related exceptions from being swallowed (#45)
* Codec loading - add logging and default the search filter wildcard (#41)
* Use memory mapped file buffer to improve large image reading (#17)
* Improved reliability in search for native codec assemblies (#14)
* Consistent handling of Get&lt;T&gt; default values (#10)
* DICOM dictionary (tags and UIDs) updated to version 2015c (#9, #44)
* UC, UR and OD value representations added (#9, #48)
* Serilog support added; NLog and Serilog loggers moved to separate assemblies (#8, #34)
* Corrected Color32.B getter (#7)
* Upgraded to .NET 4.5 and C/C++ toolset v120 (#4)
* Use UTF-8 encoding where appropriate (#2, #20, #21)
* Fixed JPEG Codec memory corruption when encoding decoding on the same process for long period (#1)

#### v1.0.38 (withdrawn)
* Fix OW swap for single byte images
* Better handling of long duration and aborted connections
* Many imported extensions and bug fixes!

#### v1.0.37 (2/19/2014)
* Add DICOM Compare tool to project
* Add support for disabling TCP Nagle algorithm
* Better handling of aborted connections
* Fix some UID values containing encoding characters
* Fix extraction of embedded overlays
* Utility methods for calculating window/level
* Use number keys to change W/L calculation mode in dump utility
* Use O key to show/hide overlays in dump utility
* Fix byte swapping for Implicit VR single byte images

#### v1.0.36 (8/6/2013)
* Fix bug sorting private tags
* Ability to add private tags to dataset
* Better handling of improperly encoded private sequences
* Fix bug adding presentation contexts from requests
* Fix typo in N-Set response handler

#### v1.0.35 (7/5/2013)
* Fix bug adding presentation contexts with Implicit Little Endian syntax
* Add option to use the remote AE Title as the logger name
* Miscellaneous improvements and fixes

#### v1.0.34 (6/27/2013)
* Fix bug returning default value for zero length elements
* Fix exception when disposing DicomDirectory
* Fix menu bug in DICOM Dump utility when changing syntax to JPEG Lossless
* Fix bug matching private DICOM tags
* Add classes for basic structured report creation
* Ability to browse multiframe images in DICOM Dump utility
* Ability to recover when parsing invalid sequences
* Ability to parse improperly encoded private sequences

#### v1.0.33 (4/28/2013)
* Add logging abstraction layer to remove runtime dependency on NLog
* Fix bug reading duplicate entries in DICOM dictionary
* Fix bug storing AT values
* Fix bug sorting private DICOM tags
* Fix bug using custom DicomWriteOptions

#### v1.0.32 (3/12/2013)
* DICOM Media example by Hesham Desouky
* Move DicomFileScanner to Dicom.Media namespace
* Add WriteToConsole logging extension method
* Increase line length of dataset logging extension methods
* Fix reading of sequences in DICOMDIR files (Hesham Desouky)
* Improve rendering performance by precalculating grayscale LUT
* Ability to render single-bit images
* Fix hash code implementation for private tags
* Miscellaneous improvements and fixes

#### v1.0.31 (1/13/2013)
* Improved portability and fewer compiler warnings (Anders Gustafsson)
* Ensure frame buffers created by codecs have even length
* Import DicomFileScanner from mDCM
* Ability to save datasets and images in DICOM Dump utility
* Ability to change tranfer syntax in DICOM Dump utility
* Fix loss of embedded overlay data during compression
* Fix rendering of big endian images
* Miscellaneous improvements and fixes

#### v1.0.30 (1/1/2013)
* Fix bug rescaling DicomImage (Mahesh Dubey)
* Add rules for matching and transforming DICOM datasets
* Miscellaneous improvements and fixes

#### v1.0.29 (12/22/2012)
* Minor modifications to facilitate library porting to Windows Store apps (Anders Gustafsson)
* Convert unit tests to use MS Unit Testing framework
* Move DICOMDIR classes back to Dicom.Media namespace
* Change DicomDirectory Open/Save methods to be consistent with DicomFile usage
* Fix bug decoding single frame from a multiframe image (Mahesh Dubey)

#### v1.0.28 (12/12/2012)
* Display exception message in DICOM Dump for image rendering errors
* Remove serialization members
* Fix bug where frame is not added to OtherWordPixelData (Mahesh Dubey)
* Fix bug where exception is not thrown for out of range frame numbers in GetFrame() (Mahesh Dubey)
* Fix bug where internal transfer syntax is not set when transcoding file (Mahesh Dubey)
* Add request/response classes for DICOM Normalized services
* Change DicomCStoreRequest constructor to use SOP Class/Instance UIDs from dataset instead of FMI
* Experimental support for DICOM directory files (Hesham Desouky)

#### v1.0.27 (10/30/2012)
* Ensure that file handles are closed after opening or saving DICOM file
* Add ability to move file pointed to by FileReference
* Fix window/level settings not being applied to rendered DicomImage
* Fix processing order of received DIMSE responses
* Process P-Data-TF PDUs on ThreadPool
* Temporary fix for rendering JPEG compressed YBR images
* Fix Async Ops window for associations where it is not negotiated
* Fix bug reading Palette Color LUT with implicit length
* Support decompression and rendering of JPEG Process 2 images
* Enable modification of Window/Level in DicomImage

#### v1.0.26 (10/19/2012)
* Advanced DIMSE logging options for DicomService base class
* Advanced configuration options for P-Data-TF PDU buffer lengths
* Fix bug where final PDV may not be written to P-Data-TF PDU
* Fix bug reading DIMSE datasets from network

#### v1.0.25 (10/18/2012)
* Fix min/max pixel value calculation for unsigned 32-bit pixel values
* Fix collection modified exception when calculating group lengths
* Better handling of null values when adding elements to dataset
* Fix default values when accessing SS/US element values (Anders Gustafsson, Cureos AB)
* Fix decoding of JPEG2000 images with signed pixel data (Mahesh Dubey)
* Ability to decompress single frame from dataset (Mahesh Dubey)
* Use ThreadPoolQueue to process related response messages in order

#### v1.0.24 (10/01/2012)
* Change the default presentation context transfer syntax acceptance behavior to prefer the SCU proposed order
* Reject all presentation contexts that have not already been accepted or rejected when sending association accept
* Add finalizers to temp file classes to catch files not deleted at application exit
* Remove Exists() method from DicomDataset (duplicates functionality of Contains())
* Extension methods for recalculating and removing group length elements
* Force calculation of group lengths when writing File Meta Info and Command datasets
* Fix exception when attempting to display ROI overlays
* Add ability to extract embedded overlays from pixel data
* Detect incorrect transfer syntax in file meta info
* Add support for reading and displaying GE Private Implicit VR Big Endian syntax

#### v1.0.23 (09/26/2012)
* Fix W/L calculation creating negative window width
* Round VOI LUT values instead of casting away fraction
* Fix bug reading signed pixel data from buffer
* Fix encoding of JPEG2000 images with signed pixel data
* Throttle queueing of PDUs to prevent out of memory errors for very large datasets
* Better management of PDU buffer memory
* Better handling for irregular specific character sets
* Support displaying images without specified photometric interpretation
* Ability to read files without preamble or file meta information (including ACR-NEMA)

#### v1.0.22 (09/25/2012)
* Add Offending Element tags to C-Move response output
* Add exception handling for C-Store requests with unparsable datasets
* Handle ObjectDisposedExceptions in network operations
* Fix transcoding between uncompressed transfer syntaxes
* Don't parse values for IS and DS elements if returning string types
* Add AMICAS private tags (AMICAS0) to private dictionary
* Add support for 32-bit pixel data (Anders Gustafsson, Cureos AB)
* Better handling of default item in Get&lt;&gt; method (Anders Gustafsson, Cureos AB)
* Support opening DicomFile from Stream (Anders Gustafsson, Cureos AB)
* Add support SIGMOID VOI LUT function
* Better handling of size and position of image display window in DICOM Dump
* Fix calculation of W/L from smallest/largest pixel value elements
* Fix viewing of images with bits allocated == 16 and bits stored == 8
* Add support for image scaling in DicomImage
* Use library to scale images before displaying in DICOM Dump
* Calculate W/L from pixel data values if no defaults are available
* Add ability to Get&lt;&gt; Int32 values from US/SS elements
* Add ability to Get&lt;&gt; DicomVR and IByteBuffer from elements
* Add ability to Get&lt;&gt; byte[] from elements
* Add ability to render basic PALETTE COLOR images
* Fix unnecessary byte swap for 8-bit pixel data stored in OW
* Add DicomFileException to allow better chance of recovery from parse errors
* Add maximum PDU length to association output
* Fix major bug in writing PDataTF PDUs; improvements in performance and memory usage
* Add ability to propose additional transfer syntaxes in C-Store request

#### v1.0.21 (09/14/2012)
* Add connection close event and socket error handlers to DicomService
* Fix C-Store SCP example's constructor not passing logger

#### v1.0.20 (09/13/2012)
* Fix exception in DicomClient when releasing association

#### v1.0.19 (09/13/2012)
* Force passing of Logger to DicomService constructor (may be null)

#### v1.0.18 (09/13/2012)
* Print Offending Element values when outputing request to log
* Add ability to pass custom logger to DicomService based classes

#### v1.0.17 (09/12/2012)
* Check overlay group before attempting to load overlay data
* Add ability to copy value column to clipboard in DICOM Dump
* Fix DicomClient linger timeout and add release timeout

#### v1.0.16 (09/11/2012)
* Fix decompression of JPEG Baseline Process 1 images
* Fix conversion of YBR to RGB in JPEG compressed images
* Add ability to handle encapsulated OW pixel data
* Better handling of grayscale images without Window/Level in dataset

#### v1.0.15 (09/06/2012)
* Add ability to store user state object in DicomService based classes
* Add ability to store user state object in DicomClient
* Fix handling of UIDs in DicomCFindRequest
* Fix comparison of private DicomTags
* Add shortcut constructor for private DicomTags
* Handle null DicomDateRange in DicomDataset.Add()
* Modality Worklist C-Find helper method

#### v1.0.14 (09/05/2012)
* Fix bug in DicomDatasetReaderObserver handling zero length Specific Character Set elements
* Fix bug in DICOM Dump when displaying zero length UIDs
* Load implementation version from assembly info

#### v1.0.13 (09/04/2012)
* Add ability for library to create and manage temp files
* User state object for DIMSE requests and responses
* Fix reading of elements with unknown dictionary VR (Justin Wake)
* Fix handling of UIDs in DicomCMoveRequest (Justin Wake)
* Add version to file meta information
* Add support for multiframe images in DicomImage

#### v1.0.12 (08/27/2012)
* Add private dictionary to assembly
* Fix parsing errors when reading private dictionaries
* Fix reading of private tags
* Miscellaneous enhancements

#### v1.0.11 (08/23/2012)
* Accept unknown transfer syntaxes
* Add ability to write DICOM dataset to string

#### v1.0.10 (08/13/2012)
* Fix bug preloading dictionary from another assembly (Mahesh Dubey)
* Add name of UID to DICOM Dump elements
* Better error handling in GetDateTime method
* Persistent temporary file remover

#### v1.0.9 (08/02/2012)
* Parsing of Attribute Tag element type
* Fix bug displaying compressed images
* Add codec libraries as references to DICOM Dump utility
* Fix bug writing private sequence lengths
* Fix stack overflow when reading datasets with lots of sequences
* Fix big endian pixel data being swapped twice

#### v1.0.7 (07/26/2012)
* Fix exception when accessing overlay data
* Fix parsing of multi-value string elements
* Add option to display image in DICOM Dump utility
* Fix C-Store request from Conquest causing exception

#### v1.0.6 (07/24/2012)
* Don't throw exception for invalid UID characters
* Allow casting of OB & UN elements to value types

#### v1.0.5 (07/22/2012)
* Bug fixes
* DICOM Dump example project

#### v1.0.4 (07/18/2012)
* Make logger instance protected in DicomService
* Lock DICOM dictionary while loading
* Throw exception if no DICOM dictionary entry is found while adding element to dataset
* Fix bug where status is not being set in DIMSE response
* Fix bug in C-Store SCP where file is inaccessible
* Add C-Store SCP example project

#### v1.0.3 (07/11/2012)
* Fix parsing of explicit length sequences

#### v1.0.2 (07/07/2012)
* Image rendering
* Don't create offset table for datasets over 4Gb
* Regenerate dictionary and tags to include grouped elements such as overlays
* Fix bug in ByteBufferEnumerator

#### v1.0.1 (06/22/2012)
* Initial public release<|MERGE_RESOLUTION|>--- conflicted
+++ resolved
@@ -1,11 +1,8 @@
 #### v.4.0.1 (TBD)
 * internally identify dicom servers by port/ipadress combination instead of only port (#699)
 * Update Json DS validation regex (#643)
-<<<<<<< HEAD
 * Add option to DicomFile.Open how to deal with large tags (#617)
-=======
 * DicomFileMetaInformation now uses pre-existing SourceAET where possible 
->>>>>>> 91edd9d7
 
 #### v.4.0.0-rc1 (5/22/2018)
 * Demonstrate and fix error in RLELossless Transfer Syntax Codec
