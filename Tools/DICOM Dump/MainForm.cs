--- conflicted
+++ resolved
@@ -3,21 +3,13 @@
 
 using System;
 using System.ComponentModel;
-<<<<<<< HEAD
-=======
-using System.Data;
-using System.Drawing;
 using System.IO;
-using System.Linq;
-using System.Text;
->>>>>>> 57c27203
 using System.Windows.Forms;
 
 using Dicom.Imaging;
 using Dicom.Imaging.Codec;
 using Dicom.IO.Buffer;
 
-<<<<<<< HEAD
 namespace Dicom.Dump
 {
     public partial class MainForm : Form
@@ -29,6 +21,19 @@
             InitializeComponent();
         }
 
+        protected override void OnLoad(EventArgs e)
+        {
+            DicomDictionary.LoadInternalDictionaries(ModifierKeys != Keys.Shift);
+
+            var args = Environment.GetCommandLineArgs();
+            if (args.Length > 1)
+            {
+                OpenFile(args[1]);
+            }
+
+            base.OnLoad(e);
+        }
+
         private void Reset()
         {
             lvDicom.Items.Clear();
@@ -49,6 +54,16 @@
             lvi.SubItems.Add(vr);
             lvi.SubItems.Add(length);
             lvi.SubItems.Add(value);
+        }
+
+        private bool IsStructuredReport
+        {
+            get
+            {
+                return _file != null && _file.FileMetaInfo != null && _file.FileMetaInfo.MediaStorageSOPClassUID != null
+                       && _file.FileMetaInfo.MediaStorageSOPClassUID.StorageCategory
+                       == DicomStorageCategory.StructuredReport;
+            }
         }
 
         public void OpenFile(string fileName)
@@ -70,7 +85,7 @@
                     MessageBoxIcon.Error);
             }
 
-            OpenFile(file);
+            if (file != null) OpenFile(file);
         }
 
         public void OpenFile(DicomFile file)
@@ -86,7 +101,7 @@
                 new DicomDatasetWalker(_file.FileMetaInfo).Walk(new DumpWalker(this));
                 new DicomDatasetWalker(_file.Dataset).Walk(new DumpWalker(this));
 
-                if (_file.Dataset.Contains(DicomTag.PixelData)) menuItemView.Enabled = true;
+                if (_file.Dataset.Contains(DicomTag.PixelData) || IsStructuredReport) menuItemView.Enabled = true;
                 menuItemSyntax.Enabled = true;
                 menuItemSave.Enabled = true;
 
@@ -261,8 +276,16 @@
 
         private void OnClickView(object sender, EventArgs e)
         {
-            var form = new DisplayForm(_file);
-            form.ShowDialog(this);
+            if (IsStructuredReport)
+            {
+                var form = new ReportForm(_file);
+                form.ShowDialog(this);
+            }
+            else
+            {
+                var form = new DisplayForm(_file);
+                form.ShowDialog(this);
+            }
         }
 
         private void OnContextMenuOpening(object sender, CancelEventArgs e)
@@ -452,461 +475,50 @@
         {
             ChangeSyntax(DicomTransferSyntax.RLELossless);
         }
+
+        private void OnClickExportPixelData(object sender, EventArgs e)
+        {
+            try
+            {
+                var pixel = DicomPixelData.Create(_file.Dataset);
+                var frame = pixel.GetFrame(0);
+
+                var sfd = new SaveFileDialog();
+                if (sfd.ShowDialog(this) == DialogResult.OK)
+                {
+                    File.WriteAllBytes(sfd.FileName, frame.Data);
+                }
+            }
+            catch (Exception ex)
+            {
+                MessageBox.Show(
+                    this,
+                    "Unable to extract raw pixel data: " + ex.Message,
+                    "Export Pixel Data",
+                    MessageBoxButtons.OK,
+                    MessageBoxIcon.Error);
+            }
+        }
+
+        private void OnDragDrop(object sender, DragEventArgs e)
+        {
+            if (e.Data.GetDataPresent(DataFormats.FileDrop))
+            {
+                var files = (string[])e.Data.GetData(DataFormats.FileDrop);
+                if (files.Length > 0) OpenFile(files[0]);
+            }
+        }
+
+        private void OnDragEnter(object sender, DragEventArgs e)
+        {
+            if (e.Data.GetDataPresent(DataFormats.FileDrop))
+            {
+                e.Effect = DragDropEffects.Copy;
+            }
+            else
+            {
+                e.Effect = DragDropEffects.None;
+            }
+        }
     }
-=======
-namespace Dicom.Dump {
-	public partial class MainForm : Form {
-		private DicomFile _file;
-
-		public MainForm() {
-			InitializeComponent();
-		}
-
-		protected override void OnLoad(EventArgs e) {
-			DicomDictionary.LoadInternalDictionaries(ModifierKeys != Keys.Shift);
-
-			var args = Environment.GetCommandLineArgs();
-			if (args.Length > 1) {
-				OpenFile(args[1]);
-			}
-
-			base.OnLoad(e);
-		}
-
-		private void Reset() {
-			lvDicom.Items.Clear();
-			menuItemView.Enabled = false;
-		}
-
-		private delegate void AddItemDelegate(string tag, string vr, string length, string value);
-
-		private void AddItem(string tag, string vr, string length, string value) {
-			if (InvokeRequired) {
-			    BeginInvoke(new AddItemDelegate(AddItem), tag, vr, length, value);
-			    return;
-			}
-
-			var lvi = lvDicom.Items.Add(tag);
-			lvi.SubItems.Add(vr);
-			lvi.SubItems.Add(length);
-			lvi.SubItems.Add(value);
-		}
-
-		private bool IsStructuredReport {
-			get {
-				return _file != null && _file.FileMetaInfo != null && _file.FileMetaInfo.MediaStorageSOPClassUID != null &&
-				       _file.FileMetaInfo.MediaStorageSOPClassUID.StorageCategory == DicomStorageCategory.StructuredReport;
-			}
-		}
-
-		public void OpenFile(string fileName) {
-			DicomFile file = null;
-
-			try {
-				file = DicomFile.Open(fileName);
-			} catch (DicomFileException ex) {
-				file = ex.File;
-				MessageBox.Show(this, "Exception while loading DICOM file: " + ex.Message, "Error loading DICOM file", MessageBoxButtons.OK, MessageBoxIcon.Error);
-			}
-
-			if (file != null)
-				OpenFile(file);
-		}
-
-		public void OpenFile(DicomFile file) {
-			try {
-				lvDicom.BeginUpdate();
-
-				Reset();
-
-				_file = file;
-
-				new DicomDatasetWalker(_file.FileMetaInfo).Walk(new DumpWalker(this));
-				new DicomDatasetWalker(_file.Dataset).Walk(new DumpWalker(this));
-
-				if (_file.Dataset.Contains(DicomTag.PixelData) || IsStructuredReport)
-					menuItemView.Enabled = true;
-				menuItemSyntax.Enabled = true;
-				menuItemSave.Enabled = true;
-
-				menuItemJpegLossy.Enabled = _file.Dataset.Get<int>(DicomTag.BitsStored, 0, 16) <= 12;
-			} catch (Exception ex) {
-				MessageBox.Show(this, "Exception while loading DICOM file: " + ex.Message, "Error loading DICOM file", MessageBoxButtons.OK, MessageBoxIcon.Error);
-			} finally {
-				lvDicom.EndUpdate();
-			}
-		}
-
-		private void OnClickOpen(object sender, EventArgs e) {
-			var ofd = new OpenFileDialog();
-			ofd.Filter = "DICOM Files (*.dcm;*.dic)|*.dcm;*.dic|All Files (*.*)|*.*";
-
-			if (ofd.ShowDialog() == DialogResult.Cancel)
-				return;
-
-			OpenFile(ofd.FileName);
-		}
-
-		private void OnClickSave(object sender, EventArgs e) {
-			var sfd = new SaveFileDialog();
-			sfd.Filter = "DICOM (*.dcm)|*.dcm|Image (*.bmp;*.jpg;*.png;*.gif)|*.bmp;*.jpg;*.png;*.gif";
-
-			if (sfd.ShowDialog() == DialogResult.Cancel)
-				return;
-
-			if (sfd.FilterIndex == 1) {
-				var file = new DicomFile(_file.Dataset);
-				file.Save(sfd.FileName);
-			} else {
-				var image = new DicomImage(_file.Dataset);
-				image.RenderImage().Save(sfd.FileName);
-			}
-		}
-
-		private class DumpWalker : IDicomDatasetWalker {
-			int _level = 0;
-
-			public DumpWalker(MainForm form) {
-				Form = form;
-				Level = 0;
-			}
-
-			public MainForm Form {
-				get;
-				set;
-			}
-
-			public int Level {
-				get { return _level; }
-				set {
-					_level = value;
-					Indent = String.Empty;
-					for (int i = 0; i < _level; i++)
-						Indent += "    ";
-				}
-			}
-
-			private string Indent {
-				get;
-				set;
-			}
-
-			public void OnBeginWalk(DicomDatasetWalker walker, DicomDatasetWalkerCallback callback) {
-			}
-
-			public bool OnElement(DicomElement element) {
-				var tag = String.Format("{0}{1}  {2}", Indent, element.Tag.ToString().ToUpper(), element.Tag.DictionaryEntry.Name);
-
-				string value = "<large value not displayed>";
-				if (element.Length <= 2048)
-					value = String.Join("\\", element.Get<string[]>());
-
-				if (element.ValueRepresentation == DicomVR.UI && element.Count > 0) {
-					var uid = element.Get<DicomUID>(0);
-					var name = uid.Name;
-					if (name != "Unknown")
-						value = String.Format("{0} ({1})", value, name);
-				}
-
-				Form.AddItem(tag, 
-					element.ValueRepresentation.Code, 
-					element.Length.ToString(), 
-					value);
-				return true;
-			}
-
-			public bool OnBeginSequence(DicomSequence sequence) {
-				var tag = String.Format("{0}{1}  {2}", Indent, sequence.Tag.ToString().ToUpper(), sequence.Tag.DictionaryEntry.Name);
-
-				Form.AddItem(tag, "SQ", String.Empty, String.Empty);
-
-				Level++;
-				return true;
-			}
-
-			public bool OnBeginSequenceItem(DicomDataset dataset) {
-				var tag = String.Format("{0}Sequence Item:", Indent);
-
-				Form.AddItem(tag, String.Empty, String.Empty, String.Empty);
-
-				Level++;
-				return true;
-			}
-
-			public bool OnEndSequenceItem() {
-				Level--;
-				return true;
-			}
-
-			public bool OnEndSequence() {
-				Level--;
-				return true;
-			}
-
-			public bool OnBeginFragment(DicomFragmentSequence fragment) {
-				var tag = String.Format("{0}{1}  {2}", Indent, fragment.Tag.ToString().ToUpper(), fragment.Tag.DictionaryEntry.Name);
-
-				Form.AddItem(tag, fragment.ValueRepresentation.Code, String.Empty, String.Empty);
-
-				Level++;
-				return true;
-			}
-
-			public bool OnFragmentItem(IByteBuffer item) {
-				var tag = String.Format("{0}Fragment", Indent);
-
-				Form.AddItem(tag, String.Empty, item.Size.ToString(), String.Empty);
-				return true;
-			}
-
-			public bool OnEndFragment() {
-				Level--;
-				return true;
-			}
-
-			public void OnEndWalk() {
-			}
-		}
-
-		private void OnClickView(object sender, EventArgs e) {
-			if (IsStructuredReport) {
-				var form = new ReportForm(_file);
-				form.ShowDialog(this);
-			} else {
-				var form = new DisplayForm(_file);
-				form.ShowDialog(this);
-			}
-		}
-
-		private void OnContextMenuOpening(object sender, CancelEventArgs e) {
-			var point = lvDicom.PointToClient(MousePosition);
-
-			var item = lvDicom.GetItemAt(point.X, point.Y);
-			if (item == null) {
-				e.Cancel = true;
-				return;
-			}
-
-			item.Selected = true;
-		}
-
-		private void OnClickContextMenuCopyValue(object sender, EventArgs e) {
-			if (lvDicom.SelectedItems.Count == 0)
-				return;
-
-			var item = lvDicom.SelectedItems[0];
-			var value = item.SubItems[3].Text;
-
-			Clipboard.SetText(value);			
-		}
-
-		private void OnClickContextMenuCopyTag(object sender, EventArgs e) {
-			if (lvDicom.SelectedItems.Count == 0)
-				return;
-
-			var item = lvDicom.SelectedItems[0];
-			var value = item.Text.Substring(1);
-			value = value.Substring(0, value.IndexOf(')'));
-
-			Clipboard.SetText(value);
-		}
-
-		private void ChangeSyntax(DicomTransferSyntax syntax, DicomCodecParams param = null) {
-			var file = _file.ChangeTransferSyntax(syntax, param);
-			OpenFile(file);
-		}
-
-		private void OnClickExplicitVRLittleEndian(object sender, EventArgs e) {
-			ChangeSyntax(DicomTransferSyntax.ExplicitVRLittleEndian);
-		}
-
-		private void OnClickImplicitVRLittleEndian(object sender, EventArgs e) {
-			ChangeSyntax(DicomTransferSyntax.ImplicitVRLittleEndian);
-		}
-
-		private void OnClickExplicitVRBigEndian(object sender, EventArgs e) {
-			ChangeSyntax(DicomTransferSyntax.ExplicitVRBigEndian);
-		}
-
-		private void OnClickJPEGLosslessP14(object sender, EventArgs e) {
-			ChangeSyntax(DicomTransferSyntax.JPEGProcess14);
-		}
-
-		private void OnClickJPEGLosslessP14SV1(object sender, EventArgs e) {
-			ChangeSyntax(DicomTransferSyntax.JPEGProcess14SV1);
-		}
-
-		private void OnClickJPEGLossyQuality100(object sender, EventArgs e) {
-			var bits = _file.Dataset.Get<int>(DicomTag.BitsAllocated, 0, 8);
-			var syntax = DicomTransferSyntax.JPEGProcess1;
-			if (bits == 16)
-				syntax = DicomTransferSyntax.JPEGProcess2_4;
-			ChangeSyntax(syntax, new DicomJpegParams {
-				Quality = 100
-			});
-		}
-
-		private void OnClickJPEGLossyQuality90(object sender, EventArgs e) {
-			var bits = _file.Dataset.Get<int>(DicomTag.BitsAllocated, 0, 8);
-			var syntax = DicomTransferSyntax.JPEGProcess1;
-			if (bits == 16)
-				syntax = DicomTransferSyntax.JPEGProcess2_4;
-			ChangeSyntax(syntax, new DicomJpegParams {
-				Quality = 90
-			});
-		}
-
-		private void OnClickJPEGLossyQuality80(object sender, EventArgs e) {
-			var bits = _file.Dataset.Get<int>(DicomTag.BitsAllocated, 0, 8);
-			var syntax = DicomTransferSyntax.JPEGProcess1;
-			if (bits == 16)
-				syntax = DicomTransferSyntax.JPEGProcess2_4;
-			ChangeSyntax(syntax, new DicomJpegParams {
-				Quality = 80
-			});
-		}
-
-		private void OnClickJPEGLossyQuality75(object sender, EventArgs e) {
-			var bits = _file.Dataset.Get<int>(DicomTag.BitsAllocated, 0, 8);
-			var syntax = DicomTransferSyntax.JPEGProcess1;
-			if (bits == 16)
-				syntax = DicomTransferSyntax.JPEGProcess2_4;
-			ChangeSyntax(syntax, new DicomJpegParams {
-				Quality = 75
-			});
-		}
-
-		private void OnClickJPEGLossyQuality70(object sender, EventArgs e) {
-			var bits = _file.Dataset.Get<int>(DicomTag.BitsAllocated, 0, 8);
-			var syntax = DicomTransferSyntax.JPEGProcess1;
-			if (bits == 16)
-				syntax = DicomTransferSyntax.JPEGProcess2_4; ;
-			ChangeSyntax(syntax, new DicomJpegParams {
-				Quality = 70
-			});
-		}
-
-		private void OnClickJPEGLossyQuality60(object sender, EventArgs e) {
-			var bits = _file.Dataset.Get<int>(DicomTag.BitsAllocated, 0, 8);
-			var syntax = DicomTransferSyntax.JPEGProcess1;
-			if (bits == 16)
-				syntax = DicomTransferSyntax.JPEGProcess2_4;
-			ChangeSyntax(syntax, new DicomJpegParams {
-				Quality = 60
-			});
-		}
-
-		private void OnClickJPEGLossyQuality50(object sender, EventArgs e) {
-			var bits = _file.Dataset.Get<int>(DicomTag.BitsAllocated, 0, 8);
-			var syntax = DicomTransferSyntax.JPEGProcess1;
-			if (bits == 16)
-				syntax = DicomTransferSyntax.JPEGProcess2_4;
-			ChangeSyntax(syntax, new DicomJpegParams {
-				Quality = 50
-			});
-		}
-
-		private void OnClickJPEG2000Lossless(object sender, EventArgs e) {
-			ChangeSyntax(DicomTransferSyntax.JPEG2000Lossless);
-		}
-
-		private void OnClickJPEG2000LossyRate5(object sender, EventArgs e) {
-			ChangeSyntax(DicomTransferSyntax.JPEG2000Lossy, new DicomJpeg2000Params {
-				Rate = 5
-			});
-		}
-
-		private void OnClickJPEG2000LossyRate10(object sender, EventArgs e) {
-			ChangeSyntax(DicomTransferSyntax.JPEG2000Lossy, new DicomJpeg2000Params {
-				Rate = 10
-			});
-		}
-
-		private void OnClickJPEG2000LossyRate20(object sender, EventArgs e) {
-			ChangeSyntax(DicomTransferSyntax.JPEG2000Lossy, new DicomJpeg2000Params {
-				Rate = 20
-			});
-		}
-
-		private void OnClickJPEG2000LossyRate40(object sender, EventArgs e) {
-			ChangeSyntax(DicomTransferSyntax.JPEG2000Lossy, new DicomJpeg2000Params {
-				Rate = 40
-			});
-		}
-
-		private void OnClickJPEG2000LossyRate80(object sender, EventArgs e) {
-			ChangeSyntax(DicomTransferSyntax.JPEG2000Lossy, new DicomJpeg2000Params {
-				Rate = 80
-			});
-		}
-
-		private void OnClickJPEGLSLossless(object sender, EventArgs e) {
-			ChangeSyntax(DicomTransferSyntax.JPEGLSLossless);
-		}
-
-		private void OnClickJPEGLSNearLosslessError2(object sender, EventArgs e) {
-			ChangeSyntax(DicomTransferSyntax.JPEGLSNearLossless, new DicomJpegLsParams {
-				AllowedError = 2
-			});
-		}
-
-		private void OnClickJPEGLSNearLosslessError3(object sender, EventArgs e) {
-			ChangeSyntax(DicomTransferSyntax.JPEGLSNearLossless, new DicomJpegLsParams {
-				AllowedError = 3
-			});
-		}
-
-		private void OnClickJPEGLSNearLosslessError4(object sender, EventArgs e) {
-			ChangeSyntax(DicomTransferSyntax.JPEGLSNearLossless, new DicomJpegLsParams {
-				AllowedError = 4
-			});
-		}
-
-		private void OnClickJPEGLSNearLosslessError5(object sender, EventArgs e) {
-			ChangeSyntax(DicomTransferSyntax.JPEGLSNearLossless, new DicomJpegLsParams {
-				AllowedError = 5
-			});
-		}
-
-		private void OnClickJPEGLSNearLosslessError10(object sender, EventArgs e) {
-			ChangeSyntax(DicomTransferSyntax.JPEGLSNearLossless, new DicomJpegLsParams {
-				AllowedError = 10
-			});
-		}
-
-		private void OnClickRLELossless(object sender, EventArgs e) {
-			ChangeSyntax(DicomTransferSyntax.RLELossless);
-		}
-
-		private void OnClickExportPixelData(object sender, EventArgs e) {
-			try {
-				var pixel = DicomPixelData.Create(_file.Dataset);
-				var frame = pixel.GetFrame(0);
-
-				var sfd = new SaveFileDialog();
-				if (sfd.ShowDialog(this) == DialogResult.OK) {
-					File.WriteAllBytes(sfd.FileName, frame.Data);
-				}
-			} catch (Exception ex) {
-				MessageBox.Show(this, "Unable to extract raw pixel data: " + ex.Message, "Export Pixel Data", MessageBoxButtons.OK, MessageBoxIcon.Error);
-			}
-		}
-
-		private void OnDragDrop(object sender, DragEventArgs e) {
-			if (e.Data.GetDataPresent(DataFormats.FileDrop)) {
-				var files = (string[])e.Data.GetData(DataFormats.FileDrop);
-				if (files.Length > 0)
-					OpenFile(files[0]);
-			}
-		}
-
-		private void OnDragEnter(object sender, DragEventArgs e) {
-			if (e.Data.GetDataPresent(DataFormats.FileDrop)) {
-				e.Effect = DragDropEffects.Copy;
-			} else {
-				e.Effect = DragDropEffects.None;
-			}
-		}
-	}
->>>>>>> 57c27203
 }